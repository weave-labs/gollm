--- conflicted
+++ resolved
@@ -68,22 +68,6 @@
 	PrepareRequestWithMessages(messages []types.MemoryMessage, options map[string]any) ([]byte, error)
 }
 
-<<<<<<< HEAD
-// StreamingProvider defines the interface for providers that support streaming responses.
-type StreamingProvider interface {
-=======
-	// ParseResponse extracts the generated text from the API response.
-	// It handles provider-specific response formats and error cases.
-	ParseResponse(body []byte) (*Response, error)
-
-	// SetExtraHeaders configures additional HTTP headers for API requests.
-	// This is useful for provider-specific features or authentication methods.
-	SetExtraHeaders(extraHeaders map[string]string)
-
-	// HandleFunctionCalls processes function calling capabilities.
-	// This is particularly relevant for providers that support function/tool calling.
-	HandleFunctionCalls(body []byte) ([]byte, error)
-
 	// SupportsStructuredResponse indicates whether the provider supports native JSON schema validation.
 	SupportsStructuredResponse() bool
 
@@ -96,7 +80,6 @@
 	// SetLogger configures the logger for the provider instance.
 	SetLogger(logger utils.Logger)
 
->>>>>>> d8d769b3
 	// SupportsStreaming indicates whether the provider supports streaming responses.
 	SupportsStreaming() bool
 
@@ -360,15 +343,12 @@
 			SupportsSchema:    true,
 			SupportsStreaming: true,
 		},
-<<<<<<< HEAD
-=======
 		// Add other provider configurations
 	}
 
 	// Store standard configs
 	for name, config := range standardConfigs {
 		registry.configs[name] = config
->>>>>>> d8d769b3
 	}
 }
 
