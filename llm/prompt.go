package llm

import (
	"encoding/json"
	"fmt"
<<<<<<< HEAD
=======
	"github.com/weave-labs/gollm/types"
>>>>>>> d8d769b3
	"strings"

	"github.com/teilomillet/gollm/types"

	"github.com/invopop/jsonschema"
	"github.com/weave-labs/gollm/utils"
)

// CacheType defines how prompts and responses should be cached in the system.
type CacheType string

const (
	// CacheTypeEphemeral indicates that cached responses should only persist
	// for the duration of the program's execution.
	CacheTypeEphemeral CacheType = "ephemeral"
)

// PromptMessage represents a single message in a conversation with an LLM.
// It can be a system message, user message, or assistant message, and may include
// tool calls and caching configuration.
type PromptMessage struct {
	Role       string     `json:"role"`
	Content    string     `json:"content"`
	CacheType  CacheType  `json:"cache_type,omitempty"`
	Name       string     `json:"name,omitempty"`
	ToolCallID string     `json:"tool_call_id,omitempty"`
	ToolCalls  []ToolCall `json:"tool_calls,omitempty"`
}

// ToolCall represents a request from the LLM to use a specific tool.
// It includes the tool's identifier, type, and any arguments needed for execution.
type ToolCall struct {
	ID       string `json:"id"`   // Unique identifier for the tool call
	Type     string `json:"type"` // Type of tool being called
	Function struct {
		Name      string          `json:"name"`      // Name of the function to call
		Arguments json.RawMessage `json:"arguments"` // Arguments for the function call
	} `json:"function"`
}

// Prompt represents a complete prompt structure that can be sent to an LLM.
// It includes various components like system messages, user input, context,
// and optional elements like tools and examples.
type Prompt struct {
	ToolChoice      map[string]any  `json:"tool_choice,omitempty" jsonschema:"description=Configuration for tool selection behavior"`
	Input           string          `json:"input" jsonschema:"required,description=The main input text for the LLM" validate:"required"`
	Output          string          `json:"output,omitempty" jsonschema:"description=Specification for the expected output format"`
	Context         string          `json:"context,omitempty" jsonschema:"description=Additional context for the LLM"`
	SystemPrompt    string          `json:"systemPrompt,omitempty" jsonschema:"description=System prompt for the LLM"`
	SystemCacheType CacheType       `json:"systemCacheType,omitempty" jsonschema:"description=Cache type for the system prompt"`
	Directives      []string        `json:"directives,omitempty" jsonschema:"description=List of directives to guide the LLM"`
	Examples        []string        `json:"examples,omitempty" jsonschema:"description=List of examples to guide the LLM"`
	Messages        []PromptMessage `json:"messages,omitempty" jsonschema:"description=List of messages for the conversation"`
	Tools           []types.Tool    `json:"tools,omitempty" jsonschema:"description=Available tools for the LLM to use"`
	MaxLength       int             `json:"maxLength,omitempty" jsonschema:"minimum=1,description=Maximum length of the response in words" validate:"omitempty,min=1"`
}

// PromptOption is a function type that modifies a Prompt.
// It follows the functional options pattern for flexible configuration.
type PromptOption func(*Prompt)

// NewPrompt creates a new Prompt with the given input and applies any provided options.
//
// Parameters:
//   - input: The main input text for the LLM
//   - opts: Optional configuration functions
//
// Returns:
//   - Configured Prompt instance
//
// Example:
//
//	prompt := NewPrompt("Translate this to French",
//	    WithSystemPrompt("You are a helpful translator.", CacheTypeEphemeral),
//	    WithMaxLength(100),
//	)
func NewPrompt(input string, opts ...PromptOption) *Prompt {
	p := &Prompt{
		Input:    input,
		Messages: []PromptMessage{{Role: "user", Content: input}},
	}
	for _, opt := range opts {
		opt(p)
	}
	return p
}

// CacheOption sets the cache type for the last message in the prompt.
//
// Parameters:
//   - cacheType: The type of caching to apply
func CacheOption(cacheType CacheType) PromptOption {
	return func(p *Prompt) {
		if len(p.Messages) > 0 {
			p.Messages[len(p.Messages)-1].CacheType = cacheType
		}
	}
}

// WithSystemPrompt adds a system-level prompt message with optional caching.
//
// Parameters:
//   - prompt: The system prompt text
//   - cacheType: Optional caching strategy for the system prompt
func WithSystemPrompt(prompt string, cacheType CacheType) PromptOption {
	return func(p *Prompt) {
		p.SystemPrompt = prompt
		p.SystemCacheType = cacheType
	}
}

// WithMessage adds a single message to the prompt.
//
// Parameters:
//   - role: Role of the message sender
//   - content: Content of the message
//   - cacheType: Optional caching strategy
func WithMessage(role, content string, cacheType CacheType) PromptOption {
	return func(p *Prompt) {
		p.Messages = append(p.Messages, PromptMessage{Role: role, Content: content, CacheType: cacheType})
	}
}

// WithTools configures the available tools for the LLM to use.
//
// Parameters:
//   - tools: List of available tools
func WithTools(tools []types.Tool) PromptOption {
	return func(p *Prompt) {
		p.Tools = tools
	}
}

// WithToolChoice specifies how tools should be selected by the LLM.
//
// Parameters:
//   - choice: Tool selection strategy
func WithToolChoice(choice string) PromptOption {
	return func(p *Prompt) {
		p.ToolChoice = map[string]any{
			"type": choice,
		}
	}
}

// WithMessages sets the complete list of conversation messages.
//
// Parameters:
//   - messages: List of messages to set
func WithMessages(messages []PromptMessage) PromptOption {
	return func(p *Prompt) {
		p.Messages = messages
	}
}

// WithDirectives adds special instructions or constraints to guide the LLM.
//
// Parameters:
//   - directives: List of directive strings
func WithDirectives(directives ...string) PromptOption {
	return func(p *Prompt) {
		p.Directives = append(p.Directives, directives...)
	}
}

// WithOutput specifies the expected format or structure of the LLM's response.
//
// Parameters:
//   - output: Output specification string
func WithOutput(output string) PromptOption {
	return func(p *Prompt) {
		p.Output = output
	}
}

// WithContext adds background information or context for the LLM.
//
// Parameters:
//   - context: Contextual information string
func WithContext(context string) PromptOption {
	return func(p *Prompt) {
		p.Context = context
	}
}

// WithMaxLength sets the maximum length for the LLM's response.
//
// Parameters:
//   - length: Maximum response length in words
func WithMaxLength(length int) PromptOption {
	return func(p *Prompt) {
		p.MaxLength = length
	}
}

// WithExamples adds example conversations or outputs to guide the LLM.
// If a single example ends with .txt or .jsonl, it's treated as a file path.
//
// Parameters:
//   - examples: List of example strings or a file path
func WithExamples(examples ...string) PromptOption {
	return func(p *Prompt) {
		if len(examples) == 1 && strings.HasSuffix(examples[0], ".txt") || strings.HasSuffix(examples[0], ".jsonl") {
			fileExamples, err := utils.ReadExamplesFromFile(examples[0])
			if err != nil {
				panic(fmt.Sprintf("Failed to read examples from file: %v", err))
			}
			p.Examples = append(p.Examples, fileExamples...)
		} else {
			p.Examples = append(p.Examples, examples...)
		}
	}
}

// Apply applies the given options to modify the prompt's configuration.
//
// Parameters:
//   - opts: List of configuration functions to apply
func (p *Prompt) Apply(opts ...PromptOption) {
	for _, opt := range opts {
		opt(p)
	}
}

// String returns a formatted string representation of the prompt.
// It includes all components (system prompt, context, directives, etc.)
// in a human-readable format.
//
// Returns:
//   - Formatted prompt string
func (p *Prompt) String() string {
	var builder strings.Builder

	if p.SystemPrompt != "" {
		builder.WriteString("System: ")
		builder.WriteString(p.SystemPrompt)
		if p.SystemCacheType != "" {
			builder.WriteString(fmt.Sprintf(" (Cache: %s)", p.SystemCacheType))
		}
		builder.WriteString("\n\n")
	}

	if p.Context != "" {
		builder.WriteString("Context: ")
		builder.WriteString(p.Context)
		builder.WriteString("\n\n")
	}

	if len(p.Directives) > 0 {
		builder.WriteString("Directives:\n")
		for _, d := range p.Directives {
			builder.WriteString("- ")
			builder.WriteString(d)
			builder.WriteString("\n")
		}
		builder.WriteString("\n")
	}

	builder.WriteString(p.Input)

	if p.Output != "" {
		builder.WriteString("\n\nExpected Output Format:\n")
		builder.WriteString(p.Output)
	}

	if len(p.Examples) > 0 {
		builder.WriteString("\n\nExamples:\n")
		for _, example := range p.Examples {
			builder.WriteString("- ")
			builder.WriteString(example)
			builder.WriteString("\n")
		}
	}

	if p.MaxLength > 0 {
		builder.WriteString(fmt.Sprintf("\n\nPlease limit your response to approximately %d words.", p.MaxLength))
	}

	if len(p.Messages) > 0 {
		builder.WriteString("\nMessages:\n")
		for _, msg := range p.Messages {
			builder.WriteString(fmt.Sprintf("%s: %s\n", msg.Role, msg.Content))
			if msg.CacheType != "" {
				builder.WriteString(fmt.Sprintf("(Cache: %s)\n", msg.CacheType))
			}
		}
	}

	return builder.String()
}

// Validate checks if the prompt configuration is valid according to
// its validation rules and constraints.
//
// Returns:
//   - Error if validation fails, nil otherwise
func (p *Prompt) Validate() error {
	return Validate(p)
}

// GenerateJSONSchema returns a JSON Schema representation of the prompt structure.
// This schema can be used for validation and documentation purposes.
//
// Parameters:
//   - opts: Optional schema generation configuration
//
// Returns:
//   - JSON schema as bytes
//   - Error if schema generation fails
func (p *Prompt) GenerateJSONSchema(opts ...SchemaOption) ([]byte, error) {
	reflector := &jsonschema.Reflector{}
	for _, opt := range opts {
		opt(reflector)
	}
	schema := reflector.Reflect(p)
	jsonData, err := schema.MarshalJSON()
	if err != nil {
		return nil, fmt.Errorf("failed to marshal JSON schema: %w", err)
	}
	return jsonData, nil
}

// SchemaOption is a function type for configuring JSON schema generation.
type SchemaOption func(*jsonschema.Reflector)

// WithExpandedStruct enables or disables detailed structure expansion
// in the generated JSON schema.
//
// Parameters:
//   - expanded: Whether to expand nested structures
func WithExpandedStruct(expanded bool) SchemaOption {
	return func(r *jsonschema.Reflector) {
		r.ExpandedStruct = expanded
	}
}<|MERGE_RESOLUTION|>--- conflicted
+++ resolved
@@ -3,10 +3,6 @@
 import (
 	"encoding/json"
 	"fmt"
-<<<<<<< HEAD
-=======
-	"github.com/weave-labs/gollm/types"
->>>>>>> d8d769b3
 	"strings"
 
 	"github.com/teilomillet/gollm/types"
